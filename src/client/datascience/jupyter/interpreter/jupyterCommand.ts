// Copyright (c) Microsoft Corporation. All rights reserved.
// Licensed under the MIT License.
'use strict';
import { SpawnOptions } from 'child_process';
import { inject, injectable } from 'inversify';
import * as path from 'path';
import { traceError } from '../../../common/logger';
import {
    ExecutionResult,
    IProcessService,
    IProcessServiceFactory,
    IPythonExecutionFactory,
    IPythonExecutionService,
    ObservableExecutionResult
} from '../../../common/process/types';
import { EXTENSION_ROOT_DIR } from '../../../constants';
import { IEnvironmentActivationService } from '../../../interpreter/activation/types';
import { IInterpreterService, PythonInterpreter } from '../../../interpreter/contracts';
import { JupyterCommands, PythonDaemonModule } from '../../constants';
import { IJupyterCommand, IJupyterCommandFactory } from '../../types';

// JupyterCommand objects represent some process that can be launched that should be guaranteed to work because it
// was found by testing it previously
class ProcessJupyterCommand implements IJupyterCommand {
    private exe: string;
    private requiredArgs: string[];
    private launcherPromise: Promise<IProcessService>;
    private interpreterPromise: Promise<PythonInterpreter | undefined>;
    private activationHelper: IEnvironmentActivationService;

    constructor(
        exe: string,
        args: string[],
        processServiceFactory: IProcessServiceFactory,
        activationHelper: IEnvironmentActivationService,
        interpreterService: IInterpreterService
    ) {
        this.exe = exe;
        this.requiredArgs = args;
        this.launcherPromise = processServiceFactory.create();
        this.activationHelper = activationHelper;
        this.interpreterPromise = interpreterService.getInterpreterDetails(this.exe).catch(_e => undefined);
    }

    public interpreter(): Promise<PythonInterpreter | undefined> {
        return this.interpreterPromise;
    }

    public async execObservable(args: string[], options: SpawnOptions): Promise<ObservableExecutionResult<string>> {
        const newOptions = { ...options };
        newOptions.env = await this.fixupEnv(newOptions.env);
        const launcher = await this.launcherPromise;
        const newArgs = [...this.requiredArgs, ...args];
        return launcher.execObservable(this.exe, newArgs, newOptions);
    }

    public async exec(args: string[], options: SpawnOptions): Promise<ExecutionResult<string>> {
        const newOptions = { ...options };
        newOptions.env = await this.fixupEnv(newOptions.env);
        const launcher = await this.launcherPromise;
        const newArgs = [...this.requiredArgs, ...args];
        return launcher.exec(this.exe, newArgs, newOptions);
    }

    private fixupEnv(_env?: NodeJS.ProcessEnv): Promise<NodeJS.ProcessEnv | undefined> {
        if (this.activationHelper) {
            return this.activationHelper.getActivatedEnvironmentVariables(undefined);
        }

        return Promise.resolve(process.env);
    }
}

class InterpreterJupyterCommand implements IJupyterCommand {
    protected interpreterPromise: Promise<PythonInterpreter | undefined>;
    private pythonLauncher: Promise<IPythonExecutionService>;

    constructor(
        protected readonly moduleName: string,
        protected args: string[],
        protected readonly pythonExecutionFactory: IPythonExecutionFactory,
        private readonly _interpreter: PythonInterpreter,
        isActiveInterpreter: boolean
    ) {
        this.interpreterPromise = Promise.resolve(this._interpreter);
        this.pythonLauncher = this.interpreterPromise.then(async interpreter => {
            // Create a daemon only if the interpreter is the same as the current interpreter.
            // We don't want too many daemons (we don't want one for each of the users interpreter on their machine).
            if (isActiveInterpreter) {
                const svc = await pythonExecutionFactory.createDaemon({
                    daemonModule: PythonDaemonModule,
                    pythonPath: interpreter!.path
                });

                // If we're using this command to start notebook, then ensure the daemon can start a notebook inside it.
                if (
                    (moduleName.toLowerCase() === 'jupyter' &&
                        args
                            .join(' ')
                            .toLowerCase()
                            .startsWith('-m jupyter notebook')) ||
                    (moduleName.toLowerCase() === 'notebook' &&
                        args
                            .join(' ')
                            .toLowerCase()
                            .startsWith('-m notebook'))
                ) {
                    try {
                        const output = await svc.exec(
                            [path.join(EXTENSION_ROOT_DIR, 'pythonFiles', 'datascience', 'jupyter_nbInstalled.py')],
                            {}
                        );
                        if (output.stdout.toLowerCase().includes('available')) {
                            return svc;
                        }
                    } catch (ex) {
                        traceError('Checking whether notebook is importable failed', ex);
                    }
                }
            }
            return pythonExecutionFactory.createActivatedEnvironment({
                interpreter: this._interpreter,
                bypassCondaExecution: true
            });
        });
    }
    public interpreter(): Promise<PythonInterpreter | undefined> {
        return this.interpreterPromise;
    }

    public async execObservable(args: string[], options: SpawnOptions): Promise<ObservableExecutionResult<string>> {
        const newOptions = { ...options, extraVariables: { PYTHONWARNINGS: 'ignore' } };
        const launcher = await this.pythonLauncher;
        const newArgs = [...this.args, ...args];
        const moduleName = newArgs[1];
        newArgs.shift(); // Remove '-m'
        newArgs.shift(); // Remove module name
        return launcher.execModuleObservable(moduleName, newArgs, newOptions);
    }

    public async exec(args: string[], options: SpawnOptions): Promise<ExecutionResult<string>> {
        const newOptions = { ...options, extraVariables: { PYTHONWARNINGS: 'ignore' } };
        const launcher = await this.pythonLauncher;
        const newArgs = [...this.args, ...args];
        const moduleName = newArgs[1];
        newArgs.shift(); // Remove '-m'
        newArgs.shift(); // Remove module name
        return launcher.execModule(moduleName, newArgs, newOptions);
    }
}

/**
 * This class is used to launch the notebook.
 * I.e. anything to do with the command `python -m jupyter notebook` or `python -m notebook`.
 *
 * @class InterpreterJupyterNotebookCommand
 * @implements {IJupyterCommand}
 */
export class InterpreterJupyterNotebookCommand extends InterpreterJupyterCommand {
    constructor(
        moduleName: string,
        args: string[],
        pythonExecutionFactory: IPythonExecutionFactory,
        interpreter: PythonInterpreter,
        isActiveInterpreter: boolean
    ) {
        super(moduleName, args, pythonExecutionFactory, interpreter, isActiveInterpreter);
    }
}

/**
 * This class is used to handle kernelspecs.
 * I.e. anything to do with the command `python -m jupyter kernelspec`.
 *
 * @class InterpreterJupyterKernelSpecCommand
 * @implements {IJupyterCommand}
 */
// tslint:disable-next-line: max-classes-per-file
export class InterpreterJupyterKernelSpecCommand extends InterpreterJupyterCommand {
    constructor(
        moduleName: string,
        args: string[],
        pythonExecutionFactory: IPythonExecutionFactory,
        interpreter: PythonInterpreter,
        isActiveInterpreter: boolean
    ) {
        super(moduleName, args, pythonExecutionFactory, interpreter, isActiveInterpreter);
    }

    /**
     * Kernelspec subcommand requires special treatment.
     * Its possible the sub command hasn't been registered (i.e. jupyter kernelspec command hasn't been installed).
     * However its possible the kernlspec modules are available.
     * So here's what we have:
     * - python -m jupyter kernelspec --version (throws an error, as kernelspect sub command not installed)
     * - `import jupyter_client.kernelspec` (works, hence kernelspec modules are available)
     * - Problem is daemon will say that `kernelspec` is avaiable, as daemon can work with the `jupyter_client.kernelspec`.
     *   But rest of extension will assume kernelspec is available and `python -m jupyter kenerlspec --version` will fall over.
     * Solution:
     * - Run using daemon wrapper code if possible (we don't know whether daemon or python process will run kernel spec).
     * - Now, its possible the python daemon process is busy in which case we fall back (in daemon wrapper) to using a python process to run the code.
     * - However `python -m jupyter kernelspec` will fall over (as such a sub command hasn't been installed), hence calling daemon code will fail.
     * - What we do in such an instance is run the python code `python xyz.py` to deal with kernels.
     *   If that works, great.
     *   If that fails, then we know that `kernelspec` sub command doesn't exist and `import jupyter_client.kernelspec` also doesn't work.
     *   In such a case re-throw the exception from the first execution (possibly the daemon wrapper).
     * @param {string[]} args
     * @param {SpawnOptions} options
     * @returns {Promise<ExecutionResult<string>>}
     * @memberof InterpreterJupyterKernelSpecCommand
     */
    public async exec(args: string[], options: SpawnOptions): Promise<ExecutionResult<string>> {
        let exception: Error | undefined;
        let output: ExecutionResult<string> = { stdout: '' };
        try {
            output = await super.exec(args, options);
        } catch (ex) {
            exception = ex;
        }

        if (!output.stderr && !exception) {
            return output;
        }

        const defaultAction = () => {
            if (exception) {
                traceError(`Exception attempting to enumerate kernelspecs: `, exception);
                throw exception;
            }
            return output;
        };

        // We're only interested in `python -m jupyter kernelspec`
        const interpreter = await this.interpreter();
        if (
            !interpreter ||
            this.moduleName.toLowerCase() !== 'jupyter' ||
            this.args.join(' ').toLowerCase() !== `-m jupyter ${JupyterCommands.KernelSpecCommand}`.toLowerCase()
        ) {
            return defaultAction();
        }

        // Otherwise try running a script instead.
        try {
<<<<<<< HEAD
            // Try getting kernels using python script, if that fails (even if there's output in stderr) rethrow original exception.
            const activatedEnv = await this.pythonExecutionFactory.createActivatedEnvironment({
                interpreter,
                bypassCondaExecution: true
            });
            return activatedEnv.exec(
                [path.join(EXTENSION_ROOT_DIR, 'pythonFiles', 'datascience', 'getJupyterKernels.py')],
                { ...options, throwOnStdErr: true }
            );
=======
            if (args.join(' ').toLowerCase() === 'list --json') {
                // Try getting kernels using python script, if that fails (even if there's output in stderr) rethrow original exception.
                output = await this.getKernelSpecList(interpreter, options);
                return output;
            } else if (args.join(' ').toLowerCase() === '--version') {
                // Try getting kernelspec version using python script, if that fails (even if there's output in stderr) rethrow original exception.
                output = await this.getKernelSpecVersion(interpreter, options);
                return output;
            }
>>>>>>> bd9615ac
        } catch (innerEx) {
            traceError('Failed to get a list of the kernelspec using python script', innerEx);
        }
        return defaultAction();
    }

    private async getKernelSpecList(interpreter: PythonInterpreter, options: SpawnOptions) {
        // Try getting kernels using python script, if that fails (even if there's output in stderr) rethrow original exception.
        const activatedEnv = await this.pythonExecutionFactory.createActivatedEnvironment({
            interpreter,
            bypassCondaExecution: true
        });
        return activatedEnv.exec(
            [path.join(EXTENSION_ROOT_DIR, 'pythonFiles', 'datascience', 'getJupyterKernels.py')],
            { ...options, throwOnStdErr: true }
        );
    }
    private async getKernelSpecVersion(interpreter: PythonInterpreter, options: SpawnOptions) {
        // Try getting kernels using python script, if that fails (even if there's output in stderr) rethrow original exception.
        const activatedEnv = await this.pythonExecutionFactory.createActivatedEnvironment({
            interpreter,
            bypassCondaExecution: true
        });
        return activatedEnv.exec(
            [path.join(EXTENSION_ROOT_DIR, 'pythonFiles', 'datascience', 'getJupyterKernelspecVersion.py')],
            { ...options, throwOnStdErr: true }
        );
    }
}

// tslint:disable-next-line: max-classes-per-file
@injectable()
export class JupyterCommandFactory implements IJupyterCommandFactory {
    constructor(
        @inject(IPythonExecutionFactory) private readonly executionFactory: IPythonExecutionFactory,
        @inject(IEnvironmentActivationService) private readonly activationHelper: IEnvironmentActivationService,
        @inject(IProcessServiceFactory) private readonly processServiceFactory: IProcessServiceFactory,
        @inject(IInterpreterService) private readonly interpreterService: IInterpreterService
    ) {}

    public createInterpreterCommand(
        command: JupyterCommands,
        moduleName: string,
        args: string[],
        interpreter: PythonInterpreter,
        isActiveInterpreter: boolean
    ): IJupyterCommand {
        if (command === JupyterCommands.NotebookCommand) {
            return new InterpreterJupyterNotebookCommand(
                moduleName,
                args,
                this.executionFactory,
                interpreter,
                isActiveInterpreter
            );
        } else if (command === JupyterCommands.KernelSpecCommand) {
            return new InterpreterJupyterKernelSpecCommand(
                moduleName,
                args,
                this.executionFactory,
                interpreter,
                isActiveInterpreter
            );
        }
        return new InterpreterJupyterCommand(moduleName, args, this.executionFactory, interpreter, isActiveInterpreter);
    }

    public createProcessCommand(exe: string, args: string[]): IJupyterCommand {
        return new ProcessJupyterCommand(
            exe,
            args,
            this.processServiceFactory,
            this.activationHelper,
            this.interpreterService
        );
    }
}
<|MERGE_RESOLUTION|>--- conflicted
+++ resolved
@@ -1,342 +1,330 @@
-// Copyright (c) Microsoft Corporation. All rights reserved.
-// Licensed under the MIT License.
-'use strict';
-import { SpawnOptions } from 'child_process';
-import { inject, injectable } from 'inversify';
-import * as path from 'path';
-import { traceError } from '../../../common/logger';
-import {
-    ExecutionResult,
-    IProcessService,
-    IProcessServiceFactory,
-    IPythonExecutionFactory,
-    IPythonExecutionService,
-    ObservableExecutionResult
-} from '../../../common/process/types';
-import { EXTENSION_ROOT_DIR } from '../../../constants';
-import { IEnvironmentActivationService } from '../../../interpreter/activation/types';
-import { IInterpreterService, PythonInterpreter } from '../../../interpreter/contracts';
-import { JupyterCommands, PythonDaemonModule } from '../../constants';
-import { IJupyterCommand, IJupyterCommandFactory } from '../../types';
-
-// JupyterCommand objects represent some process that can be launched that should be guaranteed to work because it
-// was found by testing it previously
-class ProcessJupyterCommand implements IJupyterCommand {
-    private exe: string;
-    private requiredArgs: string[];
-    private launcherPromise: Promise<IProcessService>;
-    private interpreterPromise: Promise<PythonInterpreter | undefined>;
-    private activationHelper: IEnvironmentActivationService;
-
-    constructor(
-        exe: string,
-        args: string[],
-        processServiceFactory: IProcessServiceFactory,
-        activationHelper: IEnvironmentActivationService,
-        interpreterService: IInterpreterService
-    ) {
-        this.exe = exe;
-        this.requiredArgs = args;
-        this.launcherPromise = processServiceFactory.create();
-        this.activationHelper = activationHelper;
-        this.interpreterPromise = interpreterService.getInterpreterDetails(this.exe).catch(_e => undefined);
-    }
-
-    public interpreter(): Promise<PythonInterpreter | undefined> {
-        return this.interpreterPromise;
-    }
-
-    public async execObservable(args: string[], options: SpawnOptions): Promise<ObservableExecutionResult<string>> {
-        const newOptions = { ...options };
-        newOptions.env = await this.fixupEnv(newOptions.env);
-        const launcher = await this.launcherPromise;
-        const newArgs = [...this.requiredArgs, ...args];
-        return launcher.execObservable(this.exe, newArgs, newOptions);
-    }
-
-    public async exec(args: string[], options: SpawnOptions): Promise<ExecutionResult<string>> {
-        const newOptions = { ...options };
-        newOptions.env = await this.fixupEnv(newOptions.env);
-        const launcher = await this.launcherPromise;
-        const newArgs = [...this.requiredArgs, ...args];
-        return launcher.exec(this.exe, newArgs, newOptions);
-    }
-
-    private fixupEnv(_env?: NodeJS.ProcessEnv): Promise<NodeJS.ProcessEnv | undefined> {
-        if (this.activationHelper) {
-            return this.activationHelper.getActivatedEnvironmentVariables(undefined);
-        }
-
-        return Promise.resolve(process.env);
-    }
-}
-
-class InterpreterJupyterCommand implements IJupyterCommand {
-    protected interpreterPromise: Promise<PythonInterpreter | undefined>;
-    private pythonLauncher: Promise<IPythonExecutionService>;
-
-    constructor(
-        protected readonly moduleName: string,
-        protected args: string[],
-        protected readonly pythonExecutionFactory: IPythonExecutionFactory,
-        private readonly _interpreter: PythonInterpreter,
-        isActiveInterpreter: boolean
-    ) {
-        this.interpreterPromise = Promise.resolve(this._interpreter);
-        this.pythonLauncher = this.interpreterPromise.then(async interpreter => {
-            // Create a daemon only if the interpreter is the same as the current interpreter.
-            // We don't want too many daemons (we don't want one for each of the users interpreter on their machine).
-            if (isActiveInterpreter) {
-                const svc = await pythonExecutionFactory.createDaemon({
-                    daemonModule: PythonDaemonModule,
-                    pythonPath: interpreter!.path
-                });
-
-                // If we're using this command to start notebook, then ensure the daemon can start a notebook inside it.
-                if (
-                    (moduleName.toLowerCase() === 'jupyter' &&
-                        args
-                            .join(' ')
-                            .toLowerCase()
-                            .startsWith('-m jupyter notebook')) ||
-                    (moduleName.toLowerCase() === 'notebook' &&
-                        args
-                            .join(' ')
-                            .toLowerCase()
-                            .startsWith('-m notebook'))
-                ) {
-                    try {
-                        const output = await svc.exec(
-                            [path.join(EXTENSION_ROOT_DIR, 'pythonFiles', 'datascience', 'jupyter_nbInstalled.py')],
-                            {}
-                        );
-                        if (output.stdout.toLowerCase().includes('available')) {
-                            return svc;
-                        }
-                    } catch (ex) {
-                        traceError('Checking whether notebook is importable failed', ex);
-                    }
-                }
-            }
-            return pythonExecutionFactory.createActivatedEnvironment({
-                interpreter: this._interpreter,
-                bypassCondaExecution: true
-            });
-        });
-    }
-    public interpreter(): Promise<PythonInterpreter | undefined> {
-        return this.interpreterPromise;
-    }
-
-    public async execObservable(args: string[], options: SpawnOptions): Promise<ObservableExecutionResult<string>> {
-        const newOptions = { ...options, extraVariables: { PYTHONWARNINGS: 'ignore' } };
-        const launcher = await this.pythonLauncher;
-        const newArgs = [...this.args, ...args];
-        const moduleName = newArgs[1];
-        newArgs.shift(); // Remove '-m'
-        newArgs.shift(); // Remove module name
-        return launcher.execModuleObservable(moduleName, newArgs, newOptions);
-    }
-
-    public async exec(args: string[], options: SpawnOptions): Promise<ExecutionResult<string>> {
-        const newOptions = { ...options, extraVariables: { PYTHONWARNINGS: 'ignore' } };
-        const launcher = await this.pythonLauncher;
-        const newArgs = [...this.args, ...args];
-        const moduleName = newArgs[1];
-        newArgs.shift(); // Remove '-m'
-        newArgs.shift(); // Remove module name
-        return launcher.execModule(moduleName, newArgs, newOptions);
-    }
-}
-
-/**
- * This class is used to launch the notebook.
- * I.e. anything to do with the command `python -m jupyter notebook` or `python -m notebook`.
- *
- * @class InterpreterJupyterNotebookCommand
- * @implements {IJupyterCommand}
- */
-export class InterpreterJupyterNotebookCommand extends InterpreterJupyterCommand {
-    constructor(
-        moduleName: string,
-        args: string[],
-        pythonExecutionFactory: IPythonExecutionFactory,
-        interpreter: PythonInterpreter,
-        isActiveInterpreter: boolean
-    ) {
-        super(moduleName, args, pythonExecutionFactory, interpreter, isActiveInterpreter);
-    }
-}
-
-/**
- * This class is used to handle kernelspecs.
- * I.e. anything to do with the command `python -m jupyter kernelspec`.
- *
- * @class InterpreterJupyterKernelSpecCommand
- * @implements {IJupyterCommand}
- */
-// tslint:disable-next-line: max-classes-per-file
-export class InterpreterJupyterKernelSpecCommand extends InterpreterJupyterCommand {
-    constructor(
-        moduleName: string,
-        args: string[],
-        pythonExecutionFactory: IPythonExecutionFactory,
-        interpreter: PythonInterpreter,
-        isActiveInterpreter: boolean
-    ) {
-        super(moduleName, args, pythonExecutionFactory, interpreter, isActiveInterpreter);
-    }
-
-    /**
-     * Kernelspec subcommand requires special treatment.
-     * Its possible the sub command hasn't been registered (i.e. jupyter kernelspec command hasn't been installed).
-     * However its possible the kernlspec modules are available.
-     * So here's what we have:
-     * - python -m jupyter kernelspec --version (throws an error, as kernelspect sub command not installed)
-     * - `import jupyter_client.kernelspec` (works, hence kernelspec modules are available)
-     * - Problem is daemon will say that `kernelspec` is avaiable, as daemon can work with the `jupyter_client.kernelspec`.
-     *   But rest of extension will assume kernelspec is available and `python -m jupyter kenerlspec --version` will fall over.
-     * Solution:
-     * - Run using daemon wrapper code if possible (we don't know whether daemon or python process will run kernel spec).
-     * - Now, its possible the python daemon process is busy in which case we fall back (in daemon wrapper) to using a python process to run the code.
-     * - However `python -m jupyter kernelspec` will fall over (as such a sub command hasn't been installed), hence calling daemon code will fail.
-     * - What we do in such an instance is run the python code `python xyz.py` to deal with kernels.
-     *   If that works, great.
-     *   If that fails, then we know that `kernelspec` sub command doesn't exist and `import jupyter_client.kernelspec` also doesn't work.
-     *   In such a case re-throw the exception from the first execution (possibly the daemon wrapper).
-     * @param {string[]} args
-     * @param {SpawnOptions} options
-     * @returns {Promise<ExecutionResult<string>>}
-     * @memberof InterpreterJupyterKernelSpecCommand
-     */
-    public async exec(args: string[], options: SpawnOptions): Promise<ExecutionResult<string>> {
-        let exception: Error | undefined;
-        let output: ExecutionResult<string> = { stdout: '' };
-        try {
-            output = await super.exec(args, options);
-        } catch (ex) {
-            exception = ex;
-        }
-
-        if (!output.stderr && !exception) {
-            return output;
-        }
-
-        const defaultAction = () => {
-            if (exception) {
-                traceError(`Exception attempting to enumerate kernelspecs: `, exception);
-                throw exception;
-            }
-            return output;
-        };
-
-        // We're only interested in `python -m jupyter kernelspec`
-        const interpreter = await this.interpreter();
-        if (
-            !interpreter ||
-            this.moduleName.toLowerCase() !== 'jupyter' ||
-            this.args.join(' ').toLowerCase() !== `-m jupyter ${JupyterCommands.KernelSpecCommand}`.toLowerCase()
-        ) {
-            return defaultAction();
-        }
-
-        // Otherwise try running a script instead.
-        try {
-<<<<<<< HEAD
-            // Try getting kernels using python script, if that fails (even if there's output in stderr) rethrow original exception.
-            const activatedEnv = await this.pythonExecutionFactory.createActivatedEnvironment({
-                interpreter,
-                bypassCondaExecution: true
-            });
-            return activatedEnv.exec(
-                [path.join(EXTENSION_ROOT_DIR, 'pythonFiles', 'datascience', 'getJupyterKernels.py')],
-                { ...options, throwOnStdErr: true }
-            );
-=======
-            if (args.join(' ').toLowerCase() === 'list --json') {
-                // Try getting kernels using python script, if that fails (even if there's output in stderr) rethrow original exception.
-                output = await this.getKernelSpecList(interpreter, options);
-                return output;
-            } else if (args.join(' ').toLowerCase() === '--version') {
-                // Try getting kernelspec version using python script, if that fails (even if there's output in stderr) rethrow original exception.
-                output = await this.getKernelSpecVersion(interpreter, options);
-                return output;
-            }
->>>>>>> bd9615ac
-        } catch (innerEx) {
-            traceError('Failed to get a list of the kernelspec using python script', innerEx);
-        }
-        return defaultAction();
-    }
-
-    private async getKernelSpecList(interpreter: PythonInterpreter, options: SpawnOptions) {
-        // Try getting kernels using python script, if that fails (even if there's output in stderr) rethrow original exception.
-        const activatedEnv = await this.pythonExecutionFactory.createActivatedEnvironment({
-            interpreter,
-            bypassCondaExecution: true
-        });
-        return activatedEnv.exec(
-            [path.join(EXTENSION_ROOT_DIR, 'pythonFiles', 'datascience', 'getJupyterKernels.py')],
-            { ...options, throwOnStdErr: true }
-        );
-    }
-    private async getKernelSpecVersion(interpreter: PythonInterpreter, options: SpawnOptions) {
-        // Try getting kernels using python script, if that fails (even if there's output in stderr) rethrow original exception.
-        const activatedEnv = await this.pythonExecutionFactory.createActivatedEnvironment({
-            interpreter,
-            bypassCondaExecution: true
-        });
-        return activatedEnv.exec(
-            [path.join(EXTENSION_ROOT_DIR, 'pythonFiles', 'datascience', 'getJupyterKernelspecVersion.py')],
-            { ...options, throwOnStdErr: true }
-        );
-    }
-}
-
-// tslint:disable-next-line: max-classes-per-file
-@injectable()
-export class JupyterCommandFactory implements IJupyterCommandFactory {
-    constructor(
-        @inject(IPythonExecutionFactory) private readonly executionFactory: IPythonExecutionFactory,
-        @inject(IEnvironmentActivationService) private readonly activationHelper: IEnvironmentActivationService,
-        @inject(IProcessServiceFactory) private readonly processServiceFactory: IProcessServiceFactory,
-        @inject(IInterpreterService) private readonly interpreterService: IInterpreterService
-    ) {}
-
-    public createInterpreterCommand(
-        command: JupyterCommands,
-        moduleName: string,
-        args: string[],
-        interpreter: PythonInterpreter,
-        isActiveInterpreter: boolean
-    ): IJupyterCommand {
-        if (command === JupyterCommands.NotebookCommand) {
-            return new InterpreterJupyterNotebookCommand(
-                moduleName,
-                args,
-                this.executionFactory,
-                interpreter,
-                isActiveInterpreter
-            );
-        } else if (command === JupyterCommands.KernelSpecCommand) {
-            return new InterpreterJupyterKernelSpecCommand(
-                moduleName,
-                args,
-                this.executionFactory,
-                interpreter,
-                isActiveInterpreter
-            );
-        }
-        return new InterpreterJupyterCommand(moduleName, args, this.executionFactory, interpreter, isActiveInterpreter);
-    }
-
-    public createProcessCommand(exe: string, args: string[]): IJupyterCommand {
-        return new ProcessJupyterCommand(
-            exe,
-            args,
-            this.processServiceFactory,
-            this.activationHelper,
-            this.interpreterService
-        );
-    }
-}
+// Copyright (c) Microsoft Corporation. All rights reserved.
+// Licensed under the MIT License.
+'use strict';
+import { SpawnOptions } from 'child_process';
+import { inject, injectable } from 'inversify';
+import * as path from 'path';
+import { traceError } from '../../../common/logger';
+import {
+    ExecutionResult,
+    IProcessService,
+    IProcessServiceFactory,
+    IPythonExecutionFactory,
+    IPythonExecutionService,
+    ObservableExecutionResult
+} from '../../../common/process/types';
+import { EXTENSION_ROOT_DIR } from '../../../constants';
+import { IEnvironmentActivationService } from '../../../interpreter/activation/types';
+import { IInterpreterService, PythonInterpreter } from '../../../interpreter/contracts';
+import { JupyterCommands, PythonDaemonModule } from '../../constants';
+import { IJupyterCommand, IJupyterCommandFactory } from '../../types';
+
+// JupyterCommand objects represent some process that can be launched that should be guaranteed to work because it
+// was found by testing it previously
+class ProcessJupyterCommand implements IJupyterCommand {
+    private exe: string;
+    private requiredArgs: string[];
+    private launcherPromise: Promise<IProcessService>;
+    private interpreterPromise: Promise<PythonInterpreter | undefined>;
+    private activationHelper: IEnvironmentActivationService;
+
+    constructor(
+        exe: string,
+        args: string[],
+        processServiceFactory: IProcessServiceFactory,
+        activationHelper: IEnvironmentActivationService,
+        interpreterService: IInterpreterService
+    ) {
+        this.exe = exe;
+        this.requiredArgs = args;
+        this.launcherPromise = processServiceFactory.create();
+        this.activationHelper = activationHelper;
+        this.interpreterPromise = interpreterService.getInterpreterDetails(this.exe).catch(_e => undefined);
+    }
+
+    public interpreter(): Promise<PythonInterpreter | undefined> {
+        return this.interpreterPromise;
+    }
+
+    public async execObservable(args: string[], options: SpawnOptions): Promise<ObservableExecutionResult<string>> {
+        const newOptions = { ...options };
+        newOptions.env = await this.fixupEnv(newOptions.env);
+        const launcher = await this.launcherPromise;
+        const newArgs = [...this.requiredArgs, ...args];
+        return launcher.execObservable(this.exe, newArgs, newOptions);
+    }
+
+    public async exec(args: string[], options: SpawnOptions): Promise<ExecutionResult<string>> {
+        const newOptions = { ...options };
+        newOptions.env = await this.fixupEnv(newOptions.env);
+        const launcher = await this.launcherPromise;
+        const newArgs = [...this.requiredArgs, ...args];
+        return launcher.exec(this.exe, newArgs, newOptions);
+    }
+
+    private fixupEnv(_env?: NodeJS.ProcessEnv): Promise<NodeJS.ProcessEnv | undefined> {
+        if (this.activationHelper) {
+            return this.activationHelper.getActivatedEnvironmentVariables(undefined);
+        }
+
+        return Promise.resolve(process.env);
+    }
+}
+
+class InterpreterJupyterCommand implements IJupyterCommand {
+    protected interpreterPromise: Promise<PythonInterpreter | undefined>;
+    private pythonLauncher: Promise<IPythonExecutionService>;
+
+    constructor(
+        protected readonly moduleName: string,
+        protected args: string[],
+        protected readonly pythonExecutionFactory: IPythonExecutionFactory,
+        private readonly _interpreter: PythonInterpreter,
+        isActiveInterpreter: boolean
+    ) {
+        this.interpreterPromise = Promise.resolve(this._interpreter);
+        this.pythonLauncher = this.interpreterPromise.then(async interpreter => {
+            // Create a daemon only if the interpreter is the same as the current interpreter.
+            // We don't want too many daemons (we don't want one for each of the users interpreter on their machine).
+            if (isActiveInterpreter) {
+                const svc = await pythonExecutionFactory.createDaemon({
+                    daemonModule: PythonDaemonModule,
+                    pythonPath: interpreter!.path
+                });
+
+                // If we're using this command to start notebook, then ensure the daemon can start a notebook inside it.
+                if (
+                    (moduleName.toLowerCase() === 'jupyter' &&
+                        args
+                            .join(' ')
+                            .toLowerCase()
+                            .startsWith('-m jupyter notebook')) ||
+                    (moduleName.toLowerCase() === 'notebook' &&
+                        args
+                            .join(' ')
+                            .toLowerCase()
+                            .startsWith('-m notebook'))
+                ) {
+                    try {
+                        const output = await svc.exec(
+                            [path.join(EXTENSION_ROOT_DIR, 'pythonFiles', 'datascience', 'jupyter_nbInstalled.py')],
+                            {}
+                        );
+                        if (output.stdout.toLowerCase().includes('available')) {
+                            return svc;
+                        }
+                    } catch (ex) {
+                        traceError('Checking whether notebook is importable failed', ex);
+                    }
+                }
+            }
+            return pythonExecutionFactory.createActivatedEnvironment({
+                interpreter: this._interpreter,
+                bypassCondaExecution: true
+            });
+        });
+    }
+    public interpreter(): Promise<PythonInterpreter | undefined> {
+        return this.interpreterPromise;
+    }
+
+    public async execObservable(args: string[], options: SpawnOptions): Promise<ObservableExecutionResult<string>> {
+        const newOptions = { ...options, extraVariables: { PYTHONWARNINGS: 'ignore' } };
+        const launcher = await this.pythonLauncher;
+        const newArgs = [...this.args, ...args];
+        const moduleName = newArgs[1];
+        newArgs.shift(); // Remove '-m'
+        newArgs.shift(); // Remove module name
+        return launcher.execModuleObservable(moduleName, newArgs, newOptions);
+    }
+
+    public async exec(args: string[], options: SpawnOptions): Promise<ExecutionResult<string>> {
+        const newOptions = { ...options, extraVariables: { PYTHONWARNINGS: 'ignore' } };
+        const launcher = await this.pythonLauncher;
+        const newArgs = [...this.args, ...args];
+        const moduleName = newArgs[1];
+        newArgs.shift(); // Remove '-m'
+        newArgs.shift(); // Remove module name
+        return launcher.execModule(moduleName, newArgs, newOptions);
+    }
+}
+
+/**
+ * This class is used to launch the notebook.
+ * I.e. anything to do with the command `python -m jupyter notebook` or `python -m notebook`.
+ *
+ * @class InterpreterJupyterNotebookCommand
+ * @implements {IJupyterCommand}
+ */
+export class InterpreterJupyterNotebookCommand extends InterpreterJupyterCommand {
+    constructor(
+        moduleName: string,
+        args: string[],
+        pythonExecutionFactory: IPythonExecutionFactory,
+        interpreter: PythonInterpreter,
+        isActiveInterpreter: boolean
+    ) {
+        super(moduleName, args, pythonExecutionFactory, interpreter, isActiveInterpreter);
+    }
+}
+
+/**
+ * This class is used to handle kernelspecs.
+ * I.e. anything to do with the command `python -m jupyter kernelspec`.
+ *
+ * @class InterpreterJupyterKernelSpecCommand
+ * @implements {IJupyterCommand}
+ */
+// tslint:disable-next-line: max-classes-per-file
+export class InterpreterJupyterKernelSpecCommand extends InterpreterJupyterCommand {
+    constructor(
+        moduleName: string,
+        args: string[],
+        pythonExecutionFactory: IPythonExecutionFactory,
+        interpreter: PythonInterpreter,
+        isActiveInterpreter: boolean
+    ) {
+        super(moduleName, args, pythonExecutionFactory, interpreter, isActiveInterpreter);
+    }
+
+    /**
+     * Kernelspec subcommand requires special treatment.
+     * Its possible the sub command hasn't been registered (i.e. jupyter kernelspec command hasn't been installed).
+     * However its possible the kernlspec modules are available.
+     * So here's what we have:
+     * - python -m jupyter kernelspec --version (throws an error, as kernelspect sub command not installed)
+     * - `import jupyter_client.kernelspec` (works, hence kernelspec modules are available)
+     * - Problem is daemon will say that `kernelspec` is avaiable, as daemon can work with the `jupyter_client.kernelspec`.
+     *   But rest of extension will assume kernelspec is available and `python -m jupyter kenerlspec --version` will fall over.
+     * Solution:
+     * - Run using daemon wrapper code if possible (we don't know whether daemon or python process will run kernel spec).
+     * - Now, its possible the python daemon process is busy in which case we fall back (in daemon wrapper) to using a python process to run the code.
+     * - However `python -m jupyter kernelspec` will fall over (as such a sub command hasn't been installed), hence calling daemon code will fail.
+     * - What we do in such an instance is run the python code `python xyz.py` to deal with kernels.
+     *   If that works, great.
+     *   If that fails, then we know that `kernelspec` sub command doesn't exist and `import jupyter_client.kernelspec` also doesn't work.
+     *   In such a case re-throw the exception from the first execution (possibly the daemon wrapper).
+     * @param {string[]} args
+     * @param {SpawnOptions} options
+     * @returns {Promise<ExecutionResult<string>>}
+     * @memberof InterpreterJupyterKernelSpecCommand
+     */
+    public async exec(args: string[], options: SpawnOptions): Promise<ExecutionResult<string>> {
+        let exception: Error | undefined;
+        let output: ExecutionResult<string> = { stdout: '' };
+        try {
+            output = await super.exec(args, options);
+        } catch (ex) {
+            exception = ex;
+        }
+
+        if (!output.stderr && !exception) {
+            return output;
+        }
+
+        const defaultAction = () => {
+            if (exception) {
+                traceError(`Exception attempting to enumerate kernelspecs: `, exception);
+                throw exception;
+            }
+            return output;
+        };
+
+        // We're only interested in `python -m jupyter kernelspec`
+        const interpreter = await this.interpreter();
+        if (
+            !interpreter ||
+            this.moduleName.toLowerCase() !== 'jupyter' ||
+            this.args.join(' ').toLowerCase() !== `-m jupyter ${JupyterCommands.KernelSpecCommand}`.toLowerCase()
+        ) {
+            return defaultAction();
+        }
+
+        // Otherwise try running a script instead.
+        try {
+            if (args.join(' ').toLowerCase() === 'list --json') {
+                // Try getting kernels using python script, if that fails (even if there's output in stderr) rethrow original exception.
+                output = await this.getKernelSpecList(interpreter, options);
+                return output;
+            } else if (args.join(' ').toLowerCase() === '--version') {
+                // Try getting kernelspec version using python script, if that fails (even if there's output in stderr) rethrow original exception.
+                output = await this.getKernelSpecVersion(interpreter, options);
+                return output;
+            }
+        } catch (innerEx) {
+            traceError('Failed to get a list of the kernelspec using python script', innerEx);
+        }
+        return defaultAction();
+    }
+
+    private async getKernelSpecList(interpreter: PythonInterpreter, options: SpawnOptions) {
+        // Try getting kernels using python script, if that fails (even if there's output in stderr) rethrow original exception.
+        const activatedEnv = await this.pythonExecutionFactory.createActivatedEnvironment({
+            interpreter,
+            bypassCondaExecution: true
+        });
+        return activatedEnv.exec(
+            [path.join(EXTENSION_ROOT_DIR, 'pythonFiles', 'datascience', 'getJupyterKernels.py')],
+            { ...options, throwOnStdErr: true }
+        );
+    }
+    private async getKernelSpecVersion(interpreter: PythonInterpreter, options: SpawnOptions) {
+        // Try getting kernels using python script, if that fails (even if there's output in stderr) rethrow original exception.
+        const activatedEnv = await this.pythonExecutionFactory.createActivatedEnvironment({
+            interpreter,
+            bypassCondaExecution: true
+        });
+        return activatedEnv.exec(
+            [path.join(EXTENSION_ROOT_DIR, 'pythonFiles', 'datascience', 'getJupyterKernelspecVersion.py')],
+            { ...options, throwOnStdErr: true }
+        );
+    }
+}
+
+// tslint:disable-next-line: max-classes-per-file
+@injectable()
+export class JupyterCommandFactory implements IJupyterCommandFactory {
+    constructor(
+        @inject(IPythonExecutionFactory) private readonly executionFactory: IPythonExecutionFactory,
+        @inject(IEnvironmentActivationService) private readonly activationHelper: IEnvironmentActivationService,
+        @inject(IProcessServiceFactory) private readonly processServiceFactory: IProcessServiceFactory,
+        @inject(IInterpreterService) private readonly interpreterService: IInterpreterService
+    ) {}
+
+    public createInterpreterCommand(
+        command: JupyterCommands,
+        moduleName: string,
+        args: string[],
+        interpreter: PythonInterpreter,
+        isActiveInterpreter: boolean
+    ): IJupyterCommand {
+        if (command === JupyterCommands.NotebookCommand) {
+            return new InterpreterJupyterNotebookCommand(
+                moduleName,
+                args,
+                this.executionFactory,
+                interpreter,
+                isActiveInterpreter
+            );
+        } else if (command === JupyterCommands.KernelSpecCommand) {
+            return new InterpreterJupyterKernelSpecCommand(
+                moduleName,
+                args,
+                this.executionFactory,
+                interpreter,
+                isActiveInterpreter
+            );
+        }
+        return new InterpreterJupyterCommand(moduleName, args, this.executionFactory, interpreter, isActiveInterpreter);
+    }
+
+    public createProcessCommand(exe: string, args: string[]): IJupyterCommand {
+        return new ProcessJupyterCommand(
+            exe,
+            args,
+            this.processServiceFactory,
+            this.activationHelper,
+            this.interpreterService
+        );
+    }
+}